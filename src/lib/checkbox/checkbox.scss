--- conflicted
+++ resolved
@@ -234,16 +234,10 @@
   @extend %mat-checkbox-outer-box;
 
   background-color: transparent;
-<<<<<<< HEAD
-  transition: border-color $mat-checkbox-transition-duration $mat-linear-out-slow-in-timing-function;
-  will-change: border-color;
+  transition:
+      border-color $mat-checkbox-transition-duration $mat-linear-out-slow-in-timing-function;
   border: {
     width: $mat-checkbox-border-width;
-=======
-  transition: border-color $md-checkbox-transition-duration $md-linear-out-slow-in-timing-function;
-  border: {
-    width: $md-checkbox-border-width;
->>>>>>> 3d4910fe
     style: solid;
   }
 }
